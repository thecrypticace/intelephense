--- conflicted
+++ resolved
@@ -179,7 +179,6 @@
 barFn();
 `;
 
-<<<<<<< HEAD
 var duplicateNameSrc = 
 `<?php
 class Foo {
@@ -195,8 +194,6 @@
 $foo->fnA();
 `;
 
-function setup(src: string) {
-=======
 var additionalUseDeclSrc1 = 
 `<?php
 namespace Foo;
@@ -211,7 +208,6 @@
 `;
 
 function setup(src: string | string[]) {
->>>>>>> 6bac38ab
     let symbolStore = new SymbolStore();
     let parsedDocumentStore = new ParsedDocumentStore();
     let completionProvider = new CompletionProvider(symbolStore, parsedDocumentStore);
@@ -613,7 +609,6 @@
 
     });
 
-<<<<<<< HEAD
     describe('stubs - duplicate names', () => {
         
                 let completionProvider: CompletionProvider;
@@ -630,7 +625,6 @@
         
         
             });
-=======
     describe('additional use decl', () => {
 
         let completionProvider: CompletionProvider;
@@ -671,7 +665,6 @@
     });
 
 
->>>>>>> 6bac38ab
 
 });
 
